--- conflicted
+++ resolved
@@ -1,31 +1,24 @@
-# List of all the STM32F4xx platform files.
-PLATFORMSRC = ${CHIBIOS}/os/hal/platforms/STM32F4xx/stm32_dma.c \
-              ${CHIBIOS}/os/hal/platforms/STM32F4xx/hal_lld.c \
-              ${CHIBIOS}/os/hal/platforms/STM32F4xx/adc_lld.c \
-              ${CHIBIOS}/os/hal/platforms/STM32/ext_lld.c \
-              ${CHIBIOS}/os/hal/platforms/STM32/gpt_lld.c \
-              ${CHIBIOS}/os/hal/platforms/STM32/i2c_lld.c \
-              ${CHIBIOS}/os/hal/platforms/STM32/icu_lld.c \
-              ${CHIBIOS}/os/hal/platforms/STM32/mac_lld.c \
-              ${CHIBIOS}/os/hal/platforms/STM32/pwm_lld.c \
-              ${CHIBIOS}/os/hal/platforms/STM32/serial_lld.c \
-              ${CHIBIOS}/os/hal/platforms/STM32/spi_lld.c \
-              ${CHIBIOS}/os/hal/platforms/STM32/uart_lld.c \
-              ${CHIBIOS}/os/hal/platforms/STM32/GPIOv2/pal_lld.c \
-<<<<<<< HEAD
-              ${CHIBIOS}/os/hal/platforms/STM32/OTGv1/usb_lld.c \
-              ${CHIBIOS}/os/hal/platforms/STM32/RTCv2/rtc_lld.c
-=======
-              ${CHIBIOS}/os/hal/platforms/STM32/RTCv2/rtc_lld.c \
-              ${CHIBIOS}/os/hal/platforms/STM32/RTCv2/sdc_lld.c
->>>>>>> e4e6cdae
-
-# Required include directories
-PLATFORMINC = ${CHIBIOS}/os/hal/platforms/STM32F4xx \
-              ${CHIBIOS}/os/hal/platforms/STM32 \
-              ${CHIBIOS}/os/hal/platforms/STM32/GPIOv2 \
-<<<<<<< HEAD
-              ${CHIBIOS}/os/hal/platforms/STM32/OTGv1 \
-=======
->>>>>>> e4e6cdae
-              ${CHIBIOS}/os/hal/platforms/STM32/RTCv2
+# List of all the STM32F4xx platform files.
+PLATFORMSRC = ${CHIBIOS}/os/hal/platforms/STM32F4xx/stm32_dma.c \
+              ${CHIBIOS}/os/hal/platforms/STM32F4xx/hal_lld.c \
+              ${CHIBIOS}/os/hal/platforms/STM32F4xx/adc_lld.c \
+              ${CHIBIOS}/os/hal/platforms/STM32/ext_lld.c \
+              ${CHIBIOS}/os/hal/platforms/STM32/gpt_lld.c \
+              ${CHIBIOS}/os/hal/platforms/STM32/i2c_lld.c \
+              ${CHIBIOS}/os/hal/platforms/STM32/icu_lld.c \
+              ${CHIBIOS}/os/hal/platforms/STM32/mac_lld.c \
+              ${CHIBIOS}/os/hal/platforms/STM32/pwm_lld.c \
+              ${CHIBIOS}/os/hal/platforms/STM32/serial_lld.c \
+              ${CHIBIOS}/os/hal/platforms/STM32/spi_lld.c \
+              ${CHIBIOS}/os/hal/platforms/STM32/uart_lld.c \
+              ${CHIBIOS}/os/hal/platforms/STM32/GPIOv2/pal_lld.c \
+              ${CHIBIOS}/os/hal/platforms/STM32/OTGv1/usb_lld.c \
+              ${CHIBIOS}/os/hal/platforms/STM32/RTCv2/rtc_lld.c \
+              ${CHIBIOS}/os/hal/platforms/STM32/sdc_lld.c
+
+# Required include directories
+PLATFORMINC = ${CHIBIOS}/os/hal/platforms/STM32F4xx \
+              ${CHIBIOS}/os/hal/platforms/STM32 \
+              ${CHIBIOS}/os/hal/platforms/STM32/GPIOv2 \
+              ${CHIBIOS}/os/hal/platforms/STM32/OTGv1 \
+              ${CHIBIOS}/os/hal/platforms/STM32/RTCv2